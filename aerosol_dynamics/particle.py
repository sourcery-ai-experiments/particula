--- conflicted
+++ resolved
@@ -66,9 +66,8 @@
         Checks units: [dimensionless]"""
         return self._charge
 
-<<<<<<< HEAD
-    @u.wraps(u.dimensionless, [None])
-    def knudsen_number(self) -> float:
+    @u.wraps(u.dimensionless, [None, None])
+    def knudsen_number(self, environment: Environment) -> float:
         """Returns particle's Knudsen number.
         Checks units: [dimensionless]
 
@@ -76,10 +75,10 @@
         the particle and the suspending fluid (air, water, etc.).
         This is calculated by the mean free path of the medium
         divided by the particle radius."""
-        return pp.MEAN_FREE_PATH_AIR / self.radius()
-
-    @u.wraps(u.dimensionless, [None])
-    def slip_correction_factor(self) -> float:
+        return environment.mean_free_path_air() / self.radius()
+
+    @u.wraps(u.dimensionless, [None, None])
+    def slip_correction_factor(self, environment: Environment) -> float:
         """Returns particle's Cunningham slip correction factor.
         Checks units: [dimensionless]
 
@@ -90,61 +89,25 @@
         calculate the friction factor.
 
         See Eq 9.34 in Atmos. Chem. & Phys. (2016) for more informatiom."""
-        knudsen_number: float = self.knudsen_number()
+        knudsen_number: float = self.knudsen_number(environment)
         return 1 + knudsen_number * (
             1.257 + 0.4*np.exp(-1.1/knudsen_number)
         )
 
-    @u.wraps(u.kg / u.s, [None])
-    def friction_factor(self) -> float:
+    @u.wraps(u.kg / u.s, [None, None])
+    def friction_factor(self, environment: Environment) -> float:
         """Returns a particle's friction factor.
         Checks units: [N*s/m]
 
         Property of the particle's size and surrounding medium.
         Multiplying the friction factor by the fluid velocity
         yields the drag force on the particle."""
-        slip_correction_factor: float = self.slip_correction_factor()
-        return (
-            6 * np.pi * pp.MEDIUM_VISCOSITY * self.radius() /
+        slip_correction_factor: float = self.slip_correction_factor(environment)
+        return (
+            6 * np.pi * environment.dynamic_viscosity_air() * self.radius() /
             slip_correction_factor
         )
-=======
-    @u.wraps(u.dimensionless, [None, None])
-    def knudsen_number(self, environment: Environment) -> float:
-        """Returns a particle's Knudsen number. Unitless.
-
-        The Knudsen number reflects the relative length scales of the
-        particle and the suspending fluid (air, water, etc.). This is calculated
-        by the mean free path of the medium divided by the particle radius.
-        """
-        return environment.mean_free_path_air() / self.radius()
-
-    @u.wraps(u.dimensionless, [None, None])
-    def slip_correction_factor(self, environment: Environment) -> float:
-        """Returns a particle's Cunningham slip correction factor. Unitless.
-
-        The slip correction factor is a dimensionless quantity that accounts for
-        non-continuum effects when calculating the drag on small particles.
-        This is a deviation from Stokes' Law; Stokes assumes a no-slip
-        condition that is no longer correct at high Knudsen numbers.
-        The slip correction factor is used to calculate the friction factor.
-        See Eq 9.34 in Atmos. Chem. & Phys. (2016) for more information.
-        """
-        knudsen_number: float = self.knudsen_number(environment)
-        return 1 + knudsen_number * (1.257 + 0.4*np.exp(-1.1/knudsen_number))
-
-    @u.wraps(u.kg / u.s, [None, None])
-    def friction_factor(self, environment: Environment) -> float:
-        """Returns a particle's friction factor. [N-s/m].
-
-        The friction factor is a property of the particle's size and the medium
-        that the particle is in. Multiplying the friction factor by the fluid
-        velocity gives the drag force on the particle.
-        """
-        slip_correction_factor: float = self.slip_correction_factor(environment)
-        return (6 * np.pi * environment.dynamic_viscosity_air() * self.radius() /
-            slip_correction_factor)
->>>>>>> 53a89da3
+
 
     @u.wraps(u.kg, [None, None])
     def reduced_mass(self, other) -> float:
@@ -155,9 +118,8 @@
         Allows a two-body problem to be solved as a one-body problem."""
         return self.mass() * other.mass() / (self.mass() + other.mass())
 
-<<<<<<< HEAD
-    @u.wraps(u.kg / u.s, [None, None])
-    def reduced_friction_factor(self, other) -> float:
+    @u.wraps(u.kg / u.s, [None, None, None])
+    def reduced_friction_factor(self, other, environment: Environment) -> float:
         """Returns the reduced friction factor between two particles.
         Checks units: [N*s/m]
 
@@ -165,12 +127,12 @@
         The reduced friction factor allows a two-body problem
         to be solved as a one-body problem."""
         return (
-            self.friction_factor() * other.friction_factor()
-            / (self.friction_factor() + other.friction_factor())
-        )
-
-    @u.wraps(u.dimensionless, [None, None])
-    def coulomb_potential_ratio(self, other) -> float:
+            self.friction_factor(environment) * other.friction_factor(environment)
+            / (self.friction_factor(environment) + other.friction_factor(environment))
+        )
+
+    @u.wraps(u.dimensionless, [None, None, None])
+    def coulomb_potential_ratio(self, other, environment: Environment) -> float:
         """Calculates the Coulomb potential ratio.
         Checks units: [dimensionless]"""
         numerator = -1 * self.charge() * other.charge() * (
@@ -181,59 +143,32 @@
         )
         return (
             numerator /
-            (denominator * pp.BOLTZMANN_CONSTANT * pp.TEMPERATURE)
-        )
-
-    @u.wraps(u.dimensionless, [None, None])
-    def coulomb_enhancement_kinetic_limit(self, other) -> float:
+            (denominator * pp.BOLTZMANN_CONSTANT * environment.temperature())
+        )
+
+    @u.wraps(u.dimensionless, [None, None, None])
+    def coulomb_enhancement_kinetic_limit(self, other, environment: Environment) -> float:
         """Kinetic limit of Coulomb enhancement for particle--particle cooagulation.
         Checks units: [dimensionless]"""
-        coulomb_potential_ratio = self.coulomb_potential_ratio(other)
+        coulomb_potential_ratio = self.coulomb_potential_ratio(other, environment)
         return (
             1 + coulomb_potential_ratio if coulomb_potential_ratio >= 0
-=======
-    def reduced_friction_factor(self, other, environment: Environment) -> float:
-        """Returns the reduced friction factor between two particles. [N-s/m]
-        Similar to the reduced mass, the reduced friction factor allows a two
-        body problem to be solved as a one body problem.
-        """
-        return (self.friction_factor(environment) * other.friction_factor(environment)
-            / (self.friction_factor(environment) + other.friction_factor(environment)))
-
-    def coulomb_potential_ratio(self, other, environment: Environment) -> float:
-        """
-        Calculates the Coulomb potential ratio.
-        """
-
-        numerator = -1 * self.charge() * other.charge() * (pp.ELEMENTARY_CHARGE_VALUE ** 2)
-        denominator = 4 * np.pi * pp.ELECTRIC_PERMITTIVITY * (self.radius() + other.radius())
-        return numerator / (denominator * pp.BOLTZMANN_CONSTANT * environment.temperature())
-
-    def coulomb_enhancement_kinetic_limit(self, other, environment: Environment) -> float:
-        """
-        Calculates the Coulomb enhancement for a particle-particle interaction
-        """
+
+            else np.exp(coulomb_potential_ratio)
+        )
+
+    @u.wraps(u.dimensionless, [None, None, None])
+    def coulomb_enhancement_continuum_limit(self, other, environment: Environment) -> float:
+        """Continuum limit of Coulomb enhancement for particle--particle coagulation.
+        Checks units: [dimensionless]"""
+
         coulomb_potential_ratio = self.coulomb_potential_ratio(other, environment)
-        return 1 + coulomb_potential_ratio if coulomb_potential_ratio >=0 \
->>>>>>> 53a89da3
-            else np.exp(coulomb_potential_ratio)
-        )
-
-<<<<<<< HEAD
-    @u.wraps(u.dimensionless, [None, None])
-    def coulomb_enhancement_continuum_limit(self, other) -> float:
-        """Continuum limit of Coulomb enhancement for particle--particle coagulation.
-        Checks units: [dimensionless]"""
-        coulomb_potential_ratio = self.coulomb_potential_ratio(other)
-        return (
-            coulomb_potential_ratio / (
-                1 - np.exp(-1*coulomb_potential_ratio)
-            ) if coulomb_potential_ratio != 0
-            else 1
-        )
-
-    @u.wraps(u.dimensionless, [None, None])
-    def diffusive_knudsen_number(self, other) -> float:
+        return coulomb_potential_ratio / (
+            1 - np.exp(-1*coulomb_potential_ratio)
+        ) if coulomb_potential_ratio != 0 else 1
+
+    @u.wraps(u.dimensionless, [None, None, None])
+    def diffusive_knudsen_number(self, other, environment: Environment) -> float:
         """Diffusive Knudsen number.
         Checks units: [dimensionless]
 
@@ -242,79 +177,37 @@
             - numerator: mean persistence of one particle
             - denominator: effective length scale of
                 particle--particle Coulombic interaction"""
+
         numerator = (
             (
                 pp.TEMPERATURE * pp.BOLTZMANN_CONSTANT
                 * self.reduced_mass(other)
             )**0.5
             / self.reduced_friction_factor(other)
-=======
-    def coulomb_enhancement_continuum_limit(self, other, environment: Environment) -> float:
-        """
-        Calculates the Coulomb enhancement for a particle-particle interaction
-        """
-        coulomb_potential_ratio = self.coulomb_potential_ratio(other, environment)
-        return coulomb_potential_ratio / (
-            1 - np.exp(-1*coulomb_potential_ratio)
-        ) if coulomb_potential_ratio != 0 else 1
-
-    def diffusive_knudsen_number(self, other, environment: Environment) -> float:
-        """
-        Calculates the diffusive Knudsen number for a particle-particle interaction
-        TODO:
-        - do return statements in steps -> easier to debug
-        - assess if multi-step --> higher resources
-        """
-
-        reduced_mass = self.reduced_mass(other)
-        coulomb_enhancement_continuum_limit = self.coulomb_enhancement_continuum_limit(
-            other, environment
-        )
-        reduced_friction_factor = self.reduced_friction_factor(other, environment)
-        coulomb_enhancement_kinetic_limit = self.coulomb_enhancement_kinetic_limit(
-            other, environment
-        )
-        return (
-            (environment.temperature() * pp.BOLTZMANN_CONSTANT * reduced_mass**0.5)
-            * coulomb_enhancement_continuum_limit /
-            (reduced_friction_factor * (self.radius() + other.radius())
-            * coulomb_enhancement_kinetic_limit)
->>>>>>> 53a89da3
         )
         denominator = (
             (self.radius() + other.radius())
-            * self.coulomb_enhancement_kinetic_limit(other)
-            / self.coulomb_enhancement_continuum_limit(other)
+            * self.coulomb_enhancement_kinetic_limit(other, environment)
+            / self.coulomb_enhancement_continuum_limit(other, environment)
         )
         return numerator / denominator
 
-<<<<<<< HEAD
-    @u.wraps(u.dimensionless, [None, None])
-    def dimensionless_coagulation_kernel_hard_sphere(self, other) -> float:
-        """Dimensionless particle--particle coagulation kernel.
-        Checks units: [dimensionless]"""
-=======
+
+    @u.wraps(u.dimensionless, [None, None, None])
     def dimensionless_coagulation_kernel_hard_sphere(
         self, other, environment: Environment
     ) -> float:
-        """
-        Calculates the dimensionless coagulation kernel for a particle-particle interaction
-        """
-
->>>>>>> 53a89da3
+        """Dimensionless particle--particle coagulation kernel.
+        Checks units: [dimensionless]"""
+
         # Constants for the chargeless hard-sphere limit
         # see doi:
         hsc1 = 25.836
         hsc2 = 11.211
         hsc3 = 3.502
         hsc4 = 7.211
-<<<<<<< HEAD
-        diffusive_knudsen_number = self.diffusive_knudsen_number(other)
-=======
-
         diffusive_knudsen_number = self.diffusive_knudsen_number(other, environment)
 
->>>>>>> 53a89da3
         numerator = (
             (4 * np.pi * diffusive_knudsen_number**2)
             + (hsc1 * diffusive_knudsen_number**3)
@@ -328,33 +221,17 @@
         )
         return numerator / denominator
 
-<<<<<<< HEAD
-    @u.wraps(u.dimensionless, [None, None])
-    def collision_kernel_continuum_limit(self, other) -> float:
+    @u.wraps(u.dimensionless, [None, None, None])
+    def collision_kernel_continuum_limit(self, other, environment: Environment) -> float:
         """Continuum limit of collision kernel.
         Checks units: [dimensionless]"""
-        diffusive_knudsen_number = self.diffusive_knudsen_number(other)
-        return 4 * np.pi * (diffusive_knudsen_number**2)
-
-    @u.wraps(u.dimensionless, [None, None])
-    def collision_kernel_kinetic_limit(self, other) -> float:
-        """Kinetic limit of collision kernel.
-        Checks units: [dimensionless]"""
-        diffusive_knudsen_number = self.diffusive_knudsen_number(other)
-=======
-    def collision_kernel_continuum_limit(self, other, environment: Environment) -> float:
-        """
-        Calculates the collision kernel for a particle-particle interaction
-        """
         diffusive_knudsen_number = self.diffusive_knudsen_number(other, environment)
         return 4 * np.pi * (diffusive_knudsen_number**2)
 
     def collision_kernel_kinetic_limit(self, other, environment: Environment) -> float:
-        """
-        Calculates the collision kernel for a particle-particle interaction
-        """
+        """Kinetic limit of collision kernel.
+        Checks units: [dimensionless]"""
         diffusive_knudsen_number = self.diffusive_knudsen_number(other, environment)
->>>>>>> 53a89da3
         return np.sqrt(8 * np.pi) * diffusive_knudsen_number
 
     # # Gopalkrishnan and Hogan, 2012
